--- conflicted
+++ resolved
@@ -1,7 +1 @@
-# exotic-structures
-<<<<<<< HEAD
 Useful data structures, which are either not present in standard Python libraries or are asymptotically more efficient than their standard versions. The code is written in Python.
-=======
-Useful data structures, which are either not present in standard Python libraries or are asymptotically more efficient than their standard versions.
-The code is written in Python.
->>>>>>> ed57af36
